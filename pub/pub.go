--- conflicted
+++ resolved
@@ -3,32 +3,16 @@
 package pub
 
 import (
-<<<<<<< HEAD
-	"encoding/json"
-	"errors"
 	"fmt"
-	"io/ioutil"
-	"os"
-	"path/filepath"
-	"reflect"
-=======
-	"fmt"
->>>>>>> 7878feac
 
 	"github.com/google/uuid"
+	"github.com/vancluever/fspubsub/store"
 )
 
 // Publisher is a simple event publisher, designed to publish events to the
 // file system.
 type Publisher struct {
-	// The directory the event publisher will depost its events in. This is
-	// composed of a base directory supplied upon creation of the publisher, and
-	// the package-local name of the type used for the event.
-	dir string
-
-	// The type for the event that this publisher processes. Events passed to the
-	// publisher need to match this type.
-	eventType reflect.Type
+	*store.Stream
 }
 
 // NewPublisher creates a publisher for the specific type. The events are
@@ -38,66 +22,26 @@
 // Any data in event is ignored - it just serves to infer the type of event
 // this publisher is locked to.
 func NewPublisher(dir string, event interface{}) (*Publisher, error) {
-	if event == nil {
-		return nil, errors.New("event cannot be nil")
+	stream, err := store.NewStream(dir, event)
+	if err != nil {
+		return nil, err
 	}
 	p := &Publisher{
-		dir:       filepath.Clean(dir) + "/" + reflect.TypeOf(event).Name(),
-		eventType: reflect.TypeOf(event),
+		Stream: stream,
 	}
-
-	stat, err := os.Stat(p.dir)
-	switch {
-	case err == nil:
-		if !stat.Mode().IsDir() {
-			return nil, fmt.Errorf("%s exists and is not a directory", p.dir)
-		}
-	case err != nil && os.IsNotExist(err):
-		if err := os.Mkdir(p.dir, 0777); err != nil {
-			return nil, fmt.Errorf("cannot create directory %s: %s", p.dir, err)
-		}
-	case err != nil:
-		return nil, fmt.Errorf("could not stat dir %s: %s", p.dir, err)
-	}
-
 	return p, nil
 }
 
 // Publish publishes an event. The event is a single file in the directory,
 // with a v4 UUID as the ID and filename. The ID is returned as a string.
 func (p *Publisher) Publish(event interface{}) (string, error) {
-<<<<<<< HEAD
-	if reflect.TypeOf(event) != p.eventType {
-		return "", fmt.Errorf("event of type %s does not match publisher type %s", reflect.TypeOf(event), p.eventType)
-	}
-	data, err := json.Marshal(event)
-	if err != nil {
-		return "", fmt.Errorf("could not marshal event data: %s", err)
-	}
-=======
->>>>>>> 7878feac
 	id, err := uuid.NewRandom()
 	if err != nil {
 		return "", fmt.Errorf("could not generate ID: %s", err)
 	}
 
-<<<<<<< HEAD
-	path := p.dir + "/" + id.String()
-	// If this path responds to stat, then the path exists in some way, shape, or
-	// form, and is not valid for use. This is almost always due to a UUID
-	// collision, so return IDCollisionError. If the stat failed and it is due to
-	// some other error other than the file being missing, it will be caught when
-	// we write to the file.
-	if _, err := os.Stat(path); err == nil {
-		return "", IDCollisionError{s: fmt.Sprintf("id collision: %s", id)}
-	}
-
-	if err := ioutil.WriteFile(path, data, 0666); err != nil {
-		return "", fmt.Errorf("error writing event to file %s: %s", path, err)
-=======
 	if err := p.Stream.WriteEvent(id.String(), event); err != nil {
 		return "", err
->>>>>>> 7878feac
 	}
 
 	return id.String(), nil
